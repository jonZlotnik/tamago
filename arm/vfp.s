--- conflicted
+++ resolved
@@ -18,11 +18,7 @@
 	MOVW	$0, R1
 	MCR	15, 0, R1, C7, C5, 4	// CP15ISB
 
-<<<<<<< HEAD
-	MOVW	$(1 << 30), R3
-=======
 	MOVW	$(1<<const_FPEXC_EN), R3
->>>>>>> a2a4ab03
 	WORD	$0xeee83a10		// vmsr fpexc, r3
 
 	RET