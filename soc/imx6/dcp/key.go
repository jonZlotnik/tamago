// NXP Data Co-Processor (DCP) driver
// https://github.com/usbarmory/tamago
//
// Copyright (c) WithSecure Corporation
// https://foundry.withsecure.com
//
// Use of this source code is governed by the license
// that can be found in the LICENSE file.

package dcp

import (
	"crypto/aes"
	"encoding/binary"
	"errors"

	"github.com/usbarmory/tamago/bits"
	"github.com/usbarmory/tamago/dma"
	"github.com/usbarmory/tamago/internal/reg"
)

<<<<<<< HEAD
// DeriveKeyMemory represents the DMA memory region used for exchanging DCP
// derived keys when the derivation index points to an internal DCP key RAM
// slot.
//
// The default value allocates a DMA region within the i.MX6 On-Chip RAM
// (OCRAM/iRAM) to avoid passing through external RAM.
//
// The DeriveKey() function uses DeriveKeyMemory only when the default DMA
// region is not already set within iRAM.
//
// Applications can override the region with an arbitrary one when the iRAM
// needs to be avoided or is already used as non-default DMA region.
var DeriveKeyMemory *dma.Region

func init() {
	DeriveKeyMemory, _ = dma.NewRegion(imx6.IRAMStart, imx6.IRAMSize)
}

=======
>>>>>>> 1dbcf312
// DeriveKey derives a hardware unique key in a manner equivalent to PKCS#11
// C_DeriveKey with CKM_AES_CBC_ENCRYPT_DATA.
//
// The diversifier is AES-CBC encrypted using the internal OTPMK key (when SNVS
// is enabled).
//
// *WARNING*: when SNVS is not enabled a default non-unique test vector is used
// and therefore key derivation is *unsafe*, see imx6.SNVS().
//
// A negative index argument results in the derived key being computed and
// returned.
//
// An index argument equal or greater than 0 moves the derived key directly to
// the corresponding internal DCP key RAM slot (see SetKey()). This is
// accomplished through an iRAM reserved DMA buffer, to ensure that the key is
// never exposed to external RAM or the Go runtime. In this case no key is
// returned by the function.
func (hw *DCP) DeriveKey(diversifier []byte, iv []byte, index int) (key []byte, err error) {
	if len(iv) != aes.BlockSize {
		return nil, errors.New("invalid IV size")
	}

	// prepare diversifier for in-place encryption
	key = pad(diversifier, false)

	region := dma.Default()
	memory := hw.DeriveKeyMemory

	if index >= 0 {
<<<<<<< HEAD
		// force use of iRAM if not already set as default DMA region
		if !(region.Start() > imx6.IRAMStart && region.Start() < imx6.IRAMStart+imx6.IRAMSize) {
			region = DeriveKeyMemory
=======
		// Use DeriveKeyMemory only if the default DMA region start
		// does not overlap with it.
		if !(region.Start > memory.Start && region.Start < memory.Start+uint32(memory.Size)) {
			region = memory
>>>>>>> 1dbcf312
		}
	}

	pkt := &WorkPacket{}
	pkt.SetCipherDefaults()

	// Use device-specific hardware key for encryption.
	pkt.Control0 |= 1 << DCP_CTRL0_CIPHER_ENCRYPT
	pkt.Control0 |= 1 << DCP_CTRL0_OTP_KEY
	pkt.Control1 |= KEY_SELECT_UNIQUE_KEY << DCP_CTRL1_KEY_SELECT

	pkt.BufferSize = uint32(len(key))

	pkt.SourceBufferAddress = region.Alloc(key, aes.BlockSize)
	defer region.Free(pkt.SourceBufferAddress)

	pkt.DestinationBufferAddress = pkt.SourceBufferAddress

	pkt.PayloadPointer = region.Alloc(iv, 0)
	defer region.Free(pkt.PayloadPointer)

	ptr := region.Alloc(pkt.Bytes(), 0)
	defer region.Free(ptr)

	if err = hw.cmd(ptr, 1); err != nil {
		return nil, err
	}

	if index >= 0 {
		return nil, hw.setKeyData(index, nil, pkt.SourceBufferAddress)
	} else {
		region.Read(pkt.SourceBufferAddress, 0, key)
	}

	return
}

func (hw *DCP) setKeyData(index int, key []byte, addr uint32) (err error) {
	var keyLocation uint32
	var subword uint32

	if index < 0 || index > 3 {
		return errors.New("key index must be between 0 and 3")
	}

	if key != nil && len(key) > aes.BlockSize {
		return errors.New("invalid key size")
	}

	bits.SetN(&keyLocation, KEY_INDEX, 0b11, uint32(index))

	hw.Lock()
	defer hw.Unlock()

	for subword < 4 {
		off := subword * 4

		bits.SetN(&keyLocation, KEY_SUBWORD, 0b11, subword)
		reg.Write(hw.key, keyLocation)

		if key != nil {
			k := key[off : off+4]
			reg.Write(hw.keydata, binary.LittleEndian.Uint32(k))
		} else {
			reg.Move(hw.keydata, addr+off)
		}

		subword++
	}

	return
}

// SetKey configures an AES-128 key in one of the 4 available slots of the DCP
// key RAM.
func (hw *DCP) SetKey(index int, key []byte) (err error) {
	return hw.setKeyData(index, key, 0)
}<|MERGE_RESOLUTION|>--- conflicted
+++ resolved
@@ -19,27 +19,6 @@
 	"github.com/usbarmory/tamago/internal/reg"
 )
 
-<<<<<<< HEAD
-// DeriveKeyMemory represents the DMA memory region used for exchanging DCP
-// derived keys when the derivation index points to an internal DCP key RAM
-// slot.
-//
-// The default value allocates a DMA region within the i.MX6 On-Chip RAM
-// (OCRAM/iRAM) to avoid passing through external RAM.
-//
-// The DeriveKey() function uses DeriveKeyMemory only when the default DMA
-// region is not already set within iRAM.
-//
-// Applications can override the region with an arbitrary one when the iRAM
-// needs to be avoided or is already used as non-default DMA region.
-var DeriveKeyMemory *dma.Region
-
-func init() {
-	DeriveKeyMemory, _ = dma.NewRegion(imx6.IRAMStart, imx6.IRAMSize)
-}
-
-=======
->>>>>>> 1dbcf312
 // DeriveKey derives a hardware unique key in a manner equivalent to PKCS#11
 // C_DeriveKey with CKM_AES_CBC_ENCRYPT_DATA.
 //
@@ -69,16 +48,10 @@
 	memory := hw.DeriveKeyMemory
 
 	if index >= 0 {
-<<<<<<< HEAD
-		// force use of iRAM if not already set as default DMA region
-		if !(region.Start() > imx6.IRAMStart && region.Start() < imx6.IRAMStart+imx6.IRAMSize) {
-			region = DeriveKeyMemory
-=======
 		// Use DeriveKeyMemory only if the default DMA region start
 		// does not overlap with it.
 		if !(region.Start > memory.Start && region.Start < memory.Start+uint32(memory.Size)) {
 			region = memory
->>>>>>> 1dbcf312
 		}
 	}
 
