// NXP i.MX6UL/i.MX6ULL/i.MX6Q support
// https://github.com/f-secure-foundry/tamago
//
// Copyright (c) F-Secure Corporation
// https://foundry.f-secure.com
//
// Use of this source code is governed by the license
// that can be found in the LICENSE file.
//
// +build tamago,arm

package imx6

import (
	"encoding/binary"
	"unsafe"

	"github.com/f-secure-foundry/tamago/internal/reg"
	"github.com/f-secure-foundry/tamago/arm"
)

const USB_ANALOG_DIGPROG uint32 = 0x020c8260
const WDOG1 uint32 = 0x020bc000
const OCOTP_CFG0 = 0x021bc410
const OCOTP_CFG1 = 0x021bc420

const IMX6Q = 0x63
const IMX6UL = 0x64
const IMX6ULL = 0x65

var Family uint32
var Native bool

var features processorFeatures

// hwinit takes care of the lower level SoC initialization triggered early in
// runtime setup, care must be taken to ensure that no heap allocation is
// performed (e.g. defer is not possible).
//go:linkname hwinit runtime.hwinit
func hwinit() {
	_, fam, revMajor, revMinor := SiliconVersion()
	Family = fam

	if revMajor != 0 || revMinor != 0 {
		Native = true
	}

	features.read()
	UART2.init(UART2_BASE, UART_DEFAULT_BAUDRATE)

	switch Family {
	case IMX6Q:
		arm.InitGlobalTimers()
	case IMX6UL, IMX6ULL:
<<<<<<< HEAD
		if (Native) {
			// U-Boot value for i.MX6 family (8.0MHz)
			initGenericTimers(8000000)
		} else {
			initGenericTimers(0)
=======
		if !Native {
			// use QEMU fixed CNTFRQ value (62.5MHz)
			arm.InitGenericTimers(62500000)
		} else {
			// U-Boot value for i.MX6 family (8.0MHz)
			arm.InitGenericTimers(8000000)
>>>>>>> e953b5d1
		}
	default:
		arm.InitGlobalTimers()
	}

	arm.EnableVFP()

	return
}

//go:linkname initRNG runtime.initRNG
func initRNG() {
	if Family == IMX6ULL && Native {
		RNGB.Init()
		getRandomDataFn = RNGB.getRandomData
	} else {
		getRandomDataFn = getLCGData
	}
}

// SiliconVersion returns the SoC silicon version information
// (p3945, 57.4.11 Chip Silicon Version (USB_ANALOG_DIGPROG), IMX6ULLRM).
func SiliconVersion() (sv, family, revMajor, revMinor uint32) {
	sv = reg.Read(USB_ANALOG_DIGPROG)

	family = (sv >> 16) & 0xff
	revMajor = (sv >> 8) & 0xff
	revMinor = sv & 0xff

	return
}

// UniqueID returns the NXP SoC Device Unique 64-bit ID
func UniqueID() (uid [8]byte) {
	cfg0 := (*uint32)(unsafe.Pointer(uintptr(OCOTP_CFG0)))
	cfg1 := (*uint32)(unsafe.Pointer(uintptr(OCOTP_CFG1)))

	binary.LittleEndian.PutUint32(uid[0:4], *cfg0)
	binary.LittleEndian.PutUint32(uid[4:8], *cfg1)

	return
}

// Model returns the SoC model name.
func Model() (model string) {
	switch Family {
	case IMX6Q:
		model = "i.MX6Q"
	case IMX6UL:
		model = "i.MX6UL"
	case IMX6ULL:
		model = "i.MX6ULL"
	default:
		model = "unknown"
	}

	return
}

// Reboot resets the watchdog timer causing the SoC to restart.
func Reboot() {
	reg := (*uint16)(unsafe.Pointer(uintptr(WDOG1)))
	*reg = 0x0000
}<|MERGE_RESOLUTION|>--- conflicted
+++ resolved
@@ -52,20 +52,12 @@
 	case IMX6Q:
 		arm.InitGlobalTimers()
 	case IMX6UL, IMX6ULL:
-<<<<<<< HEAD
-		if (Native) {
-			// U-Boot value for i.MX6 family (8.0MHz)
-			initGenericTimers(8000000)
-		} else {
-			initGenericTimers(0)
-=======
 		if !Native {
 			// use QEMU fixed CNTFRQ value (62.5MHz)
 			arm.InitGenericTimers(62500000)
 		} else {
 			// U-Boot value for i.MX6 family (8.0MHz)
 			arm.InitGenericTimers(8000000)
->>>>>>> e953b5d1
 		}
 	default:
 		arm.InitGlobalTimers()
